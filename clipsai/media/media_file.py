"""
Working with media files (i.e. image, audio, video).
"""
# standard library imports
import json
import logging
import subprocess
import uuid
import os

# current package imports
from .exceptions import NoAudioStreamError, NoVideoStreamError

# local imports
<<<<<<< HEAD
from ..filesys.dir import Dir
from ..filesys.file import File
from ..filesys.manager import FileSystemManager
=======
from filesys.dir import Dir
from filesys.file import File
from filesys.manager import FileSystemManager
from utils.k8s import K8S_PVC_DIR_PATH
>>>>>>> 8e5ff9bd


SUCCESS = 0
FALSE = 0


class MediaFile(File):
    """
    A class for working with media files (i.e. image, audio, video).
    """

    def __init__(
        self,
        media_file_path: str,
    ) -> None:
        """
        Initialize MediaFile

        Parameters
        ----------
        media_file_path: str
            absolute path to a media file
        """
        super().__init__(media_file_path)
        self._filesys_manager = FileSystemManager()

    def get_type(self) -> str:
        """
        Returns the object type 'MediaFile' as a string.

        Parameters
        ----------
        None

        Returns
        -------
        str
            Object type 'MediaFile' as a string.
        """
        return "MediaFile"

    def check_exists(self) -> str or None:
        """
        Checks that the MediaFile exists in the file system. Returns None if so, a
        descriptive error message if not.

        Parameters
        ----------
        None

        Returns
        -------
        str or None
            None if the MediaFile exists in the file system, a descriptive error
            message if not.
        """
        # check if it's a file
        msg = super().check_exists()
        if msg is not None:
            return msg

        # check filetype of file
        file = File(self._path)
        valid_media_file_types = ["audio", "video", "image"]
        if file.get_mime_primary_type() not in valid_media_file_types:
            return (
                "'{}' is a valid {} but is not a valid {} since it has file type '{}' "
                "which isn't one of: '{}'.".format(
                    self._path,
                    super().get_type(),
                    self.get_type(),
                    file.get_mime_primary_type(),
                    valid_media_file_types,
                )
            )

        return None

    def get_format_info(self, format_field: str) -> str or None:
        """
        Gets format information

        Parameters
        ----------
        format_info: str
            the information about the format you want to know

        Returns
        -------
        str
            formatting information
        """
        self.assert_exists()

        # get format info
        result = subprocess.run(
            [
                "ffprobe",
                "-v",
                "error",
                "-show_entries",
                "format={}".format(format_field),
                "-of",
                "default=noprint_wrappers=1:nokey=1",
                self._path,
            ],
            capture_output=True,
            text=True,
        )
        format_info = str(result.stdout).strip("\n\t ")

        # logging message
        msg = (
            "\n{}\n".format("-" * 40)
            + "media_file_path: '{}'\n".format(self._path)
            + "format_field: '{}'\n".format(format_field)
            + "Terminal return code: '{}'\n".format(result.returncode)
            + "Output: '{}'\n".format(result.stdout)
            + "Err Output: '{}'\n".format(result.stderr)
            + "{}\n".format("-" * 40)
        )
        # failure
        if result.returncode != SUCCESS or format_info == "":
            logging.error(msg)
            return None
        # success
        return format_info

    def get_stream_info(self, stream: str, stream_field: str) -> str or None:
        """
        Gets stream information

        Parameters
        ----------
        stream: str
            the stream you want information about ('v:0' selects the video stream,
            'a:0' selects the audio stream)
        stream_field: str
            the information about the stream you want to know ('duration' for duration
            in seconds, 'r_frame_rate' for frame rate as a precise fraction, 'width' for
            number of horizontal pixels, 'height' for number of vertical pixels,
            'pix_fmt' for pixel format, 'bit_rate' for bit rate)

        Returns
        -------
        str
            stream information
        """
        self.assert_exists()

        result = subprocess.run(
            [
                "ffprobe",
                "-v",
                "quiet",
                "-select_streams",
                stream,
                "-show_entries",
                "stream={}".format(stream_field),
                "-of",
                "default=noprint_wrappers=1:nokey=1",
                self._path,
            ],
            capture_output=True,
            text=True,
        )
        stream_info = str(result.stdout).strip("\n\t ")

        # logging message
        msg = (
            "\n{}\n".format("-" * 40)
            + "media_file_path: '{}'\n".format(self._path)
            + "stream: '{}'\n".format(stream)
            + "stream_field: '{}'\n".format(stream_field)
            + "Terminal return code: '{}'\n".format(result.returncode)
            + "Output: '{}'\n".format(result.stdout)
            + "Err Output: '{}'\n".format(result.stderr)
            + "{}\n".format("-" * 40)
        )
        # failure
        if result.returncode != SUCCESS:
            logging.error(msg)
            return None
        # success
        return stream_info

    def get_path(self) -> str:
        """
        Returns the path of the media file.

        Parameters
        ----------
        None

        Returns
        -------
        str
            The path of the media file.
        """
        self.assert_exists()

        return self._path

    def get_streams(self) -> list[dict]:
        """
        Gets the streams of the media file and their associated information

        Parameters
        ----------
        None

        Returns
        -------
        list[dict]
            list of dictionaries of stream information
        """
        self.assert_exists()

        result = subprocess.run(
            [
                "ffprobe",
                "-v",
                "quiet",
                "-print_format",
                "json",
                "-show_streams",
                self._path,
            ],
            capture_output=True,
            text=True,
        )
        streams_info = json.loads(result.stdout)["streams"]

        # logging message
        msg = (
            "\n{}\n".format("-" * 40)
            + "media_file_path: '{}'\n".format(self._path)
            + "Terminal return code: '{}'\n".format(result.returncode)
            + "Output: '{}'\n".format(result.stdout)
            + "Err Output: '{}'\n".format(result.stderr)
            + "{}\n".format("-" * 40)
        )
        # failure
        if result.returncode != SUCCESS:
            logging.error(msg)
            return {}
        # succcess
        return streams_info

    def get_audio_streams(self) -> list[dict]:
        """
        Gets the audio streams of the media file and its associated information

        Parameters
        ----------
        None

        Returns
        -------
        dict
            dictionary of audio stream information
        """
        self.assert_exists()

        streams = self.get_streams()
        audio_streams = []
        for stream in streams:
            if stream["codec_type"] == "audio":
                audio_streams.append(stream)

        return audio_streams

    def get_video_streams(self) -> list[dict]:
        """
        Gets the video streams of the media file and its associated information

        Parameters
        ----------
        None

        Returns
        -------
        dict
            dictionary of video stream information
        """
        self.assert_exists()

        streams = self.get_streams()
        video_streams = []
        for stream in streams:
            if stream["codec_type"] == "video":
                video_streams.append(stream)

        return video_streams

    def check_has_audio_stream(self) -> str or None:
        """
        Checks that the media file has an audio stream. Returns None if so, a
        descriptive error message if not.

        Parameters
        ----------
        None

        Returns
        -------
        str or None
            None if the media file has an audio stream, a descriptive error
            message if not.
        """
        self.assert_exists()

        if len(self.get_audio_streams()) == 0:
            return "{} '{}' does not have an audio stream.".format(
                self.get_type(), self._path
            )

        return None

    def has_audio_stream(self) -> bool:
        """
        Returns True if media file has an audio stream, False otherwise

        Parameters
        ----------
        None

        Returns
        -------
        bool
            True if media file has an audio stream, False otherwise
        """
        return self.check_has_audio_stream() is None

    def assert_has_audio_stream(self) -> None:
        """
        Raises an error if media file does not have an audio stream

        Parameters
        ----------
        None

        Returns
        -------
        None

        Raises
        ------
        NoAudioStreamError: media file does not have an audio stream
        """
        err = self.check_has_audio_stream()
        if err is not None:
            logging.error(err)
            raise NoAudioStreamError(err)

    def has_video_stream(self) -> bool:
        """
        Returns True if media file has a video stream, False otherwise

        Parameters
        ----------
        None

        Returns
        -------
        bool
            True if media file has a video stream, False otherwise
        """
        self.assert_exists()

        video_streams = self.get_video_streams()
        for stream in video_streams:
            # check stream isn't an attached picture
            if stream["disposition"]["attached_pic"] != FALSE:
                continue
            return True
            # # check stream has a meaningful duration
            # if "duration" in stream.keys() and float(stream["duration"]) > 0.1:
            #     return True

        return False

    def check_has_video_stream(self) -> str or None:
        """
        Checks that the media file has a video stream. Returns None if so, a
        descriptive error message if not.

        Parameters
        ----------
        None

        Returns
        -------
        str or None
            None if the media file has a video stream, a descriptive error
            message if not.
        """
        if self.has_video_stream() is False:
            return "{} '{}' does not have a video stream.".format(
                self.get_type(), self._path
            )

    def assert_has_video_stream(self) -> None:
        """
        Raises an error if media file does not have a video stream

        Parameters
        ----------
        None

        Returns
        -------
        None

        Raises
        ------
        NoVideoStreamError: media file does not have a video stream
        """
        err = self.check_has_video_stream()
        if err is not None:
            logging.error(err)
            raise NoVideoStreamError(err)

    def is_audio_only(self) -> bool:
        """
        Returns True if media file has audio stream and no video stream, False otherwise

        Parameters
        ----------
        None

        Returns
        -------
        bool
            True if media file has audio stream and no video stream, False otherwise
        """
        self.assert_exists()
        return self.has_audio_stream() and not self.has_video_stream()

    def is_video_only(self) -> bool:
        """
        Returns True if media file has video stream and no audio stream, False otherwise

        Parameters
        ----------
        None

        Returns
        -------
        bool
            True if media file has video stream and no audio stream, False otherwise
        """
        self.assert_exists()
        return self.has_video_stream() and not self.has_audio_stream()

    def get_temp_frames_folder(
        start_time: float, video_path: str, min_frames: int, fps: int
    ):
        """
        Gets the temp frames folder which holds the desired min frames of the asset.

        Parameters
        ----------
        start_time: float
            the start time of the clip
        video_path: str
            the path to the video file
        min_frames: int
            the minimum number of frames to extract
        fps: int
            the frames per second of the video

        Returns
        -------
        str
            the path to the temp frames folder
        """
        # create the temp frames folder
        frames_dir = Dir(os.path.join(K8S_PVC_DIR_PATH, str(uuid.uuid4())))
        if frames_dir.exists():
            frames_dir.delete_contents()
        else:
            frames_dir.create()

        # Extract frames from video that we're interested in
        result = subprocess.run(
            [
                "ffmpeg",
                "-ss",
                str(start_time),
                "-i",
                video_path,
                "-vf",
                "fps={}".format(fps),
                "-frames:v",
                str(min_frames),
                "-pix_fmt",
                "yuv420p",
                "{}frame_%04d.jpg".format(frames_dir),
            ],
            check=True,
            stderr=subprocess.PIPE,
        )

        if result.returncode != 0:
            logging.error(
                "FFmpeg failed for {} error: {}".format(video_path, result.stderr)
            )
            return None

        return frames_dir<|MERGE_RESOLUTION|>--- conflicted
+++ resolved
@@ -12,16 +12,10 @@
 from .exceptions import NoAudioStreamError, NoVideoStreamError
 
 # local imports
-<<<<<<< HEAD
-from ..filesys.dir import Dir
-from ..filesys.file import File
-from ..filesys.manager import FileSystemManager
-=======
 from filesys.dir import Dir
 from filesys.file import File
 from filesys.manager import FileSystemManager
 from utils.k8s import K8S_PVC_DIR_PATH
->>>>>>> 8e5ff9bd
 
 
 SUCCESS = 0
